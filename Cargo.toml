--- conflicted
+++ resolved
@@ -1,10 +1,6 @@
 [package]
 name = "lightstreamer-rs"
-<<<<<<< HEAD
-version = "0.2.0"
-=======
-version = "0.2.2"
->>>>>>> 0f4ff977
+version = "0.2.3"
 edition = "2024"
 authors = ["Joaquin Bejar <jb@taunais.com>", "Daniel López Azaña (original lightstreamer-client author)"]
 description = "A Rust client for Lightstreamer, designed to facilitate real-time communication with Lightstreamer servers."
@@ -14,15 +10,6 @@
 homepage = "https://github.com/joaquinbejar/lightstreamer-rs"
 
 [dependencies]
-<<<<<<< HEAD
-cookie = { version = "0.18", features = ["percent-encode"]}
-futures-util = "0.3"
-json-patch = "4.0"
-serde = { version = "1.0", features = ["derive"] }
-serde_json = { version = "1.0" }
-serde_urlencoded = "0.7"
-tokio = { version = "1.48", features = ["sync", "macros", "rt-multi-thread"] }
-=======
 cookie = { workspace = true }
 futures-util = { workspace = true }
 json-patch = { workspace = true }
@@ -48,18 +35,13 @@
 serde_urlencoded = "0.7"
 thiserror = "2.0"
 tokio = { version = "1.48", features = ["sync", "macros", "rt-multi-thread", "signal", "time"] }
->>>>>>> 0f4ff977
 tokio-tungstenite = { version = "0.28", features = ["native-tls"] }
 tracing = "0.1"
 url = "2.5"
 tracing-subscriber = "0.3"
-<<<<<<< HEAD
-signal-hook = "0.3"
-=======
 colored = "3.0"
 
 [workspace]
 members = [
     "examples/simple",
-]
->>>>>>> 0f4ff977
+]