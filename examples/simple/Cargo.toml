--- conflicted
+++ resolved
@@ -4,16 +4,8 @@
 edition = "2024"
 
 [dependencies]
-<<<<<<< HEAD
-lightstreamer-rs = { path = "../.." }
-tokio = { version = "1.48", features = ["sync", "macros", "rt-multi-thread", "time"] }
-colored = "3.0"
-serde_json = "1.0"
-tracing = "0.1"
-=======
 lightstreamer-rs = { workspace = true }
 tokio = { workspace = true, features = ["sync", "macros", "rt-multi-thread", "time"] }
 colored = { workspace = true }
 serde_json = { workspace = true }
-tracing = { workspace = true }
->>>>>>> 0f4ff977
+tracing = { workspace = true }